#!/usr/bin/env python
import rclpy
from rclpy.node import Node
from sensor_msgs.msg import Joy
from std_msgs.msg import Int64
import threading

#Joy node should be running  
#ros2 run joy joy_node --ros-args -p autorepeat_rate:=0.0

steering = 0
throttle = 0
auto_throttle = 15	#in auto mode

MAX_MANUAL_THROTTLE = 28
MAX_AUTO_THROTTLE = 17

mode_switch_requested = 0
logging_switch_requested = 0

axis_throttle = 1
axis_steering = 3
axis_mode = 0
x_button = 2

topic_manual_steering = "manual_steering"
topic_manual_throttle = "manual_throttle"
topic_auto_throttle = "auto_throttle"
topic_mode_switch = "mode_switch"
topic_logging_switch = "logging_switch"

<<<<<<< HEAD
sensitivity = 28 #used to be 100 on old motor
=======
sensitivity = 30 #used to be 100 on old motor
>>>>>>> d0b41418


def joy_callback(data):
	global steering, throttle, auto_throttle, mode_switch_requested, logging_switch_requested

	throttle = int(data.axes[axis_throttle]*sensitivity)
	if throttle>MAX_MANUAL_THROTTLE:
		throttle = MAX_MANUAL_THROTTLE
	elif throttle<-MAX_MANUAL_THROTTLE:
		throttle = -MAX_MANUAL_THROTTLE

	# LB/RB to decrease/increase auto throttle (=fixed throttle when the car in the auto mode) 
	# just publish auto_throttle from here. Driver (pwm_gen) will use it. 
	if data.buttons[4]:
		auto_throttle -= 1
	if data.buttons[5]:
		auto_throttle += 1
	if auto_throttle > MAX_AUTO_THROTTLE:
		auto_throttle = MAX_AUTO_THROTTLE
	elif auto_throttle < -MAX_AUTO_THROTTLE:
		auto_throttle = -MAX_AUTO_THROTTLE


	steering = int(-data.axes[axis_steering]*100)
	
	# Let the mode switch happen in the driver, not here
	if data.buttons[axis_mode]:
		mode_switch_requested = 1

	if data.buttons[x_button]:
		logging_switch_requested = 1
		 
	

				
def main(args=None):
	global mode_switch_requested

	global logging_switch_requested

	print("xbox_controller")
	rclpy.init(args=args)
	node = Node("xbox_controller_node")
	node.create_subscription(Joy, 'joy', joy_callback, 1)
	
	pub_manual_steering = node.create_publisher(Int64, topic_manual_steering, 1)
	pub_manual_throttle = node.create_publisher(Int64, topic_manual_throttle, 1)
	pub_auto_throttle = node.create_publisher(Int64, topic_auto_throttle, 1)
	pub_mode_switch = node.create_publisher(Int64 , topic_mode_switch , 1)
	pub_logging_switch = node.create_publisher(Int64 , topic_logging_switch , 1)

	
	thread = threading.Thread(target=rclpy.spin, args=(node, ), daemon=True)
	thread.start()

	rate = node.create_rate(20, node.get_clock())

	while rclpy.ok():
		m = Int64()
		log = Int64()
		m.data = steering
		pub_manual_steering.publish(m)

		m.data = throttle
		pub_manual_throttle.publish(m)

		m.data = auto_throttle
		pub_auto_throttle.publish(m)
		
		# instead of keeping track of the mode here, just let the driver know that there is a mode-switch request
		if mode_switch_requested:
			m.data = 1
			pub_mode_switch.publish(m)
			mode_switch_requested = 0

		# let the driver node that we want to start logging the throttle and steering angles
		if logging_switch_requested:
			log.data = 1
			pub_logging_switch.publish(log)
			logging_switch_requested = 0

		print("manual throttle: %d (auto: %d), manual steering: %d" % (throttle, auto_throttle, steering))
		
		rate.sleep()

	rclpy.spin(node)
	rclpy.shutdown()

if __name__ == '__main__':
	main()<|MERGE_RESOLUTION|>--- conflicted
+++ resolved
@@ -29,11 +29,8 @@
 topic_mode_switch = "mode_switch"
 topic_logging_switch = "logging_switch"
 
-<<<<<<< HEAD
 sensitivity = 28 #used to be 100 on old motor
-=======
-sensitivity = 30 #used to be 100 on old motor
->>>>>>> d0b41418
+
 
 
 def joy_callback(data):
