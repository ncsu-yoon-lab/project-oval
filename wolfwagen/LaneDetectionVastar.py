--- conflicted
+++ resolved
@@ -221,95 +221,6 @@
 
     print("img sum: ", img_small.sum())
 
-<<<<<<< HEAD
-    # If it hasn't been more than 3 seconds since we did the last turning, don't check the following conditions
-
-    is_at_intersection = 0
-    print("sum of front: ", img_small.sum())
-    if img_small.sum() < 200000:
-        print("front is open")
-        is_at_intersection += 1
-
-    if left_crop.sum() < 1000:
-        print("left is open")
-        is_at_intersection += 2
-
-    if right_crop.sum() < 1000:
-        print("right is open")
-        is_at_intersection += 4
-
-    turning_direction = 0
-    next_step = traverse_solution()
-    print(next_step)
-    if is_at_intersection > 1:
-        # We start a turn
-
-        # turning directions are : 0 = straight/ dont turn, 1 = left, and right = 2
-        # is at intersection values are different from teh turning directions
-
-
-        if is_at_intersection == 2:  # left
-            turning_direction = 1
-        elif is_at_intersection == 3:  # straight or left
-            if (rand > ones):
-                turning_direction = 1
-            else:
-                turning_direction = 0
-
-            turns.append(turning_direction)
-        elif is_at_intersection == 4:  # right
-            turning_direction = 2
-        elif is_at_intersection == 5:  # straight or right
-            if (rand > twos):
-                turning_direction = 2
-            else:
-                turning_direction = 0
-            turns.append(turning_direction)
-
-        elif is_at_intersection == 6:  # right or left
-            if (rand > ones):
-                turning_direction = 1
-            else:
-                turning_direction = 2
-            turns.append(turning_direction)
-
-        else:  # Any direction
-            if (rand > ones):
-                turning_direction = 1
-            elif (rand > twos):
-                turning_direction = 2
-            else:
-                turning_direction = 0
-
-            turns.append(turning_direction)
-
-        # Cuts the turns list if it gets too long
-        if length >= max_size:
-            # Remove the first fourth of the array
-            for x in range(5):
-                turns.pop(0)
-
-        # # Adds turn_direction to the turns list
-        # turns.append(turning_direction)
-
-        print("turning direction: ", turning_direction)
-        last_turn_time = time.time()
-
-        ## this is testing the turns array so we can see that it is collecting the data
-        #
-        newlen = len(turns)
-        i = 0
-        print(" ")
-        print("turns: ")
-        while i < newlen:
-            print(turns[i])
-            i += 1
-        print(" ")
-        #
-        #
-
-        return (cropped_color_frame, 0, turning_direction)
-=======
     # get the next movement if there are any left in the solution stack and make sure we are not currently moving
     if traverse_solution() is not None:
         current_action = traverse_solution()
@@ -363,9 +274,6 @@
             # turning directions are : 0 = straight/ dont turn, 1 = left, and right = 2
             # is at intersection values are different from teh turning directions
 
-            # Getting a random number between 0 and 1
-            rand = random.random()
-
             if is_at_intersection == 2:  # left
                 turning_direction = 1
             elif is_at_intersection == 3:  # straight or left
@@ -400,7 +308,6 @@
                     turning_direction = 0
 
             return cropped_color_frame, 0, turning_direction
->>>>>>> 9a278162
 
     # # Probabilistic Hough Transform
     # rho = 1
