--- conflicted
+++ resolved
@@ -50,7 +50,7 @@
 
 CAMERA_TOPIC_NAME = '/zed2i/zed_node/stereo/image_rect_color'
 #CAMERA_TOPIC_NAME = '/compml/image'
-# '/zed2i/zed_node/rgb_raw/image_raw_color'	
+# '/zed2i/zed_node/rgb_raw/image_raw_color'
 
 # Original image fram
 frame = None
@@ -229,7 +229,7 @@
 	org_color_frame = frame
 
 	img = cv.cvtColor(frame, cv.COLOR_BGR2GRAY)
-	
+
 	height, width = img.shape	#720, 2560
 	img_small = crop(img,width,height,2)
 	img = crop(img,width,height,1)	
@@ -269,8 +269,6 @@
 	left_crop_img = left_crop
 	right_crop_img = right_crop
 
-	#print("leftSUm: " +  str(left_crop.sum()) + " " + "rightSsum: " + str(right_crop.sum()))
-
 	if SHOW_IMAGES:
 		cv.imshow('intersection box' , img_small)
 		cv.waitKey(1)
@@ -279,7 +277,7 @@
 		# If it hasn't been more than 3 seconds since we did the last turning, don't check the following conditions
 
 		is_at_intersection = 0
-		#print("sum of front: " , img_small.sum())	
+		#print("sum of front: " , img_small.sum())
 		if img_small.sum() < 500000:
 			#print("front is open")
 			is_at_intersection +=1
@@ -296,74 +294,6 @@
 
 		if is_at_intersection > 1:
 			#We start a turn
-<<<<<<< HEAD
-
-			# turning directions are : 0 = straight/ dont turn, 1 = left, and right = 2
-			# is at intersection values are different from teh turning directions 
-			turning = True
-
-			# Getting length of previous turns recorded
-			length = len(turns)
-
-			# Percentage of ones and twos in the recorded turns
-			ones = turns.count(1)/length
-			twos = turns.count(2)/length
-
-			# Getting a random number between 0 and 1
-			rand = random.random()
-
-			# Max size that the list can get to
-			max_size = 10
-
-			if is_at_intersection == 2:	   # left
-				turning_direction = 1
-			elif is_at_intersection == 3:  # straight or left	
-				if (rand > ones):
-					turning_direction = 1
-				else:
-					turning_direction = 0	
-
-				turns.append(turning_direction)
-			elif is_at_intersection == 4:  # right
-				turning_direction = 2	
-			elif is_at_intersection == 5:  # straight or right
-				if (rand > twos):
-					turning_direction = 2
-				else:
-					turning_direction = 0
-				turns.append(turning_direction)
-
-			elif is_at_intersection == 6:  # right or left
-				if (rand > ones):
-					turning_direction = 1
-				else:
-					turning_direction = 2
-				turns.append(turning_direction)
-
-			else:  						   # Any direction
-				if (rand > ones):
-					turning_direction = 1
-				elif (rand > twos):
-					turning_direction = 2
-				else:
-					turning_direction = 0
-
-				turns.append(turning_direction)
-
-			# Cuts the turns list if it gets too long
-			if length >= max_size:
-				# Remove the first half of the array 
-				for x in range(5):
-					turns.pop(0)
-			
-			# # Adds turn_direction to the turns list
-			# turns.append(turning_direction)
-
-			#print("turning direction: ", turning_direction)
-			last_turn_time = time.time()
-
-			return (cropped_color_frame, 0, turning_direction)
-=======
 			return cropped_color_frame, is_at_intersection, True
 			#
 			# # turning directions are : 0 = straight/dont turn, 1 = left, and right = 2
@@ -431,7 +361,6 @@
 			# last_turn_time = time.time()
 			#
 			# return (cropped_color_frame, 0, turning_direction)
->>>>>>> 194de005
 
 
 
@@ -665,13 +594,9 @@
 					turning = False
 					yaw_target = 0
 					prev_error = 0	#to reset the pid controller
-<<<<<<< HEAD
 
 					#print("Turning is done")
 					turn = "Turning is done"
-=======
-					print("Turning is done")
->>>>>>> 194de005
 
 				else:
 					#just keep turning						
@@ -735,7 +660,7 @@
 					steering_cmd = Kp * error + Ki * integral + Kd * derivative
 					prev_error = error
 
-					#print("CTE=", CTE)					
+					#print("CTE=", CTE)
 					
 			if SHOW_IMAGES:
 				cv.imshow('Lane following', final_image)
@@ -758,7 +683,7 @@
 
 			#left_crop_publisher.publish(br.cv2_to_imgmsg(left_crop_img, encoding="bgra8"))
 			#right_crop_publisher.publish(br.cv2_to_imgmsg(right_crop_img, encoding="bgra8"))
-		
+
 		if turning_direction == 0:
 			direction = "Straight"
 			turn = "Not"
