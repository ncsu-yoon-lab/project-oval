--- conflicted
+++ resolved
@@ -65,33 +65,6 @@
     
     rate = rtk_node.create_rate(FREQ, rtk_node.get_clock())
 
-<<<<<<< HEAD
-    # Initialize data
-    array = [0, 0, 0, 0]
-
-    while rclpy.ok():
-        
-        if longitude != 0:
-            # Publishes the throttle based on its current speed
-            data = Int64()
-            data.data = throttle
-            speed_pub.publish(data)
-
-            # Converts the latitude and longitude to x, y coordinates with origin at center of path between EB1 and EB3, y axis towards hunt (parallel to sidewalk from EB1 to FW), x axis towards EB3 (parallel to sidewalk from EB1 to EB3)
-            point = converter.get_cartesian((latitude, longitude))
-
-            # Converts the given heading to a yaw in degrees
-            yaw = converter.heading_to_yaw(10.0)
-
-            # Publishes the position and heading
-            data = Float64MultiArray()
-            array[0] = float(point[0])
-            array[1] = point[1]
-            array[2] = altitude
-            array[3] = yaw
-            data.data = array
-            pose_pub.publish(data)
-=======
     while rclpy.ok():
 
         # Publishes the throttle based on its current speed
@@ -118,7 +91,6 @@
         data.data[2] = altitude
         data.data[3] = yaw
         pos_pub.publish(data)
->>>>>>> bf667d1a
 
         # Display of all the important messages
         stdscr.refresh()
@@ -129,11 +101,6 @@
         stdscr.addstr(5, 5, 'Longitude : %.4f                  ' % float(longitude))
         stdscr.addstr(6, 5, 'Heading : %.4f                  ' % float(heading))
 
-        stdscr.addstr(8, 5, 'X : %.4f                  ' % float(array[0]))
-        stdscr.addstr(9, 5, 'Y : %.4f                  ' % float(array[1]))
-        stdscr.addstr(10, 5, 'Yaw : %.4f                  ' % float(array[3]))
-
-
         rate.sleep()
 
     rtk_node.destroy_node()
